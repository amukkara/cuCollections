/*
 * Copyright (c) 2020-2022, NVIDIA CORPORATION.
 *
 * Licensed under the Apache License, Version 2.0 (the "License");
 * you may not use this file except in compliance with the License.
 * You may obtain a copy of the License at
 *
 *     http://www.apache.org/licenses/LICENSE-2.0
 *
 * Unless required by applicable law or agreed to in writing, software
 * distributed under the License is distributed on an "AS IS" BASIS,
 * WITHOUT WARRANTIES OR CONDITIONS OF ANY KIND, either express or implied.
 * See the License for the specific language governing permissions and
 * limitations under the License.
 */

namespace cuco {

template <typename Key, typename Value, cuda::thread_scope Scope, typename Allocator>
<<<<<<< HEAD
dynamic_map<Key, Value, Scope, Allocator>::dynamic_map(std::size_t initial_capacity,
                                                       empty_key<Key> empty_key_sentinel,
                                                       empty_value<Value> empty_value_sentinel,
                                                       Allocator const& alloc)
=======
dynamic_map<Key, Value, Scope, Allocator>::dynamic_map(
  std::size_t initial_capacity,
  sentinel::empty_key<Key> empty_key_sentinel,
  sentinel::empty_value<Value> empty_value_sentinel,
  Allocator const& alloc,
  cudaStream_t stream)
>>>>>>> 125e3312
  : empty_key_sentinel_(empty_key_sentinel.value),
    empty_value_sentinel_(empty_value_sentinel.value),
    erased_key_sentinel_(empty_key_sentinel.value),
    size_(0),
    capacity_(initial_capacity),
    min_insert_size_(1E4),
    max_load_factor_(0.60),
    alloc_{alloc}
{
  submaps_.push_back(std::make_unique<static_map<Key, Value, Scope, Allocator>>(
    initial_capacity,
<<<<<<< HEAD
    empty_key<Key>{empty_key_sentinel},
    empty_value<Value>{empty_value_sentinel},
    alloc));
=======
    sentinel::empty_key<Key>{empty_key_sentinel},
    sentinel::empty_value<Value>{empty_value_sentinel},
    alloc,
    stream));
>>>>>>> 125e3312
  submap_views_.push_back(submaps_[0]->get_device_view());
  submap_mutable_views_.push_back(submaps_[0]->get_device_mutable_view());
  submap_num_successes_.push_back(submaps_[0]->num_successes_);
}

template <typename Key, typename Value, cuda::thread_scope Scope, typename Allocator>
dynamic_map<Key, Value, Scope, Allocator>::dynamic_map(
  std::size_t initial_capacity,
  sentinel::empty_key<Key> empty_key_sentinel,
  sentinel::empty_value<Value> empty_value_sentinel,
  sentinel::erased_key<Key> erased_key_sentinel,
  Allocator const& alloc,
  cudaStream_t stream)
  : empty_key_sentinel_(empty_key_sentinel.value),
    empty_value_sentinel_(empty_value_sentinel.value),
    erased_key_sentinel_(erased_key_sentinel.value),
    size_(0),
    capacity_(initial_capacity),
    min_insert_size_(1E4),
    max_load_factor_(0.60),
    alloc_{alloc}
{
  CUCO_RUNTIME_EXPECTS(empty_key_sentinel_ != erased_key_sentinel_,
                       "The empty key sentinel and erased key sentinel cannot be the same value.");

  submaps_.push_back(std::make_unique<static_map<Key, Value, Scope, Allocator>>(
    initial_capacity,
    sentinel::empty_key<Key>{empty_key_sentinel_},
    sentinel::empty_value<Value>{empty_value_sentinel_},
    sentinel::erased_key<Key>{erased_key_sentinel_},
    alloc,
    stream));
  submap_views_.push_back(submaps_[0]->get_device_view());
  submap_mutable_views_.push_back(submaps_[0]->get_device_mutable_view());
  submap_num_successes_.push_back(submaps_[0]->num_successes_);
}

template <typename Key, typename Value, cuda::thread_scope Scope, typename Allocator>
void dynamic_map<Key, Value, Scope, Allocator>::reserve(std::size_t n, cudaStream_t stream)
{
  int64_t num_elements_remaining = n;
  uint32_t submap_idx            = 0;
  while (num_elements_remaining > 0) {
    std::size_t submap_capacity;

    // if the submap already exists
    if (submap_idx < submaps_.size()) {
      submap_capacity = submaps_[submap_idx]->get_capacity();
    }
    // if the submap does not exist yet, create it
    else {
      submap_capacity = capacity_;
<<<<<<< HEAD
      submaps_.push_back(std::make_unique<static_map<Key, Value, Scope, Allocator>>(
        submap_capacity,
        empty_key<Key>{empty_key_sentinel_},
        empty_value<Value>{empty_value_sentinel_},
        alloc_));
=======
      if (erased_key_sentinel_ != empty_key_sentinel_) {
        submaps_.push_back(std::make_unique<static_map<Key, Value, Scope, Allocator>>(
          submap_capacity,
          sentinel::empty_key<Key>{empty_key_sentinel_},
          sentinel::empty_value<Value>{empty_value_sentinel_},
          sentinel::erased_key<Key>{erased_key_sentinel_},
          alloc_,
          stream));
      } else {
        submaps_.push_back(std::make_unique<static_map<Key, Value, Scope, Allocator>>(
          submap_capacity,
          sentinel::empty_key<Key>{empty_key_sentinel_},
          sentinel::empty_value<Value>{empty_value_sentinel_},
          alloc_,
          stream));
      }
      submap_num_successes_.push_back(submaps_[submap_idx]->num_successes_);
>>>>>>> 125e3312
      submap_views_.push_back(submaps_[submap_idx]->get_device_view());
      submap_mutable_views_.push_back(submaps_[submap_idx]->get_device_mutable_view());
      capacity_ *= 2;
    }

    num_elements_remaining -= max_load_factor_ * submap_capacity - min_insert_size_;
    submap_idx++;
  }
}

template <typename Key, typename Value, cuda::thread_scope Scope, typename Allocator>
template <typename InputIt, typename Hash, typename KeyEqual>
void dynamic_map<Key, Value, Scope, Allocator>::insert(
  InputIt first, InputIt last, Hash hash, KeyEqual key_equal, cudaStream_t stream)
{
  // TODO: memset an atomic variable is unsafe
  static_assert(sizeof(std::size_t) == sizeof(atomic_ctr_type),
                "sizeof(atomic_ctr_type) must be equal to sizeof(std:size_t).");

  auto constexpr block_size = 128;
  auto constexpr stride     = 1;
  auto constexpr tile_size  = 4;

  std::size_t num_to_insert = std::distance(first, last);

  reserve(size_ + num_to_insert, stream);

  uint32_t submap_idx = 0;
  while (num_to_insert > 0) {
    std::size_t capacity_remaining =
      max_load_factor_ * submaps_[submap_idx]->get_capacity() - submaps_[submap_idx]->get_size();
    // If we are tying to insert some of the remaining keys into this submap, we can insert
    // only if we meet the minimum insert size.
    if (capacity_remaining >= min_insert_size_) {
      CUCO_CUDA_TRY(
        cudaMemsetAsync(submap_num_successes_[submap_idx], 0, sizeof(atomic_ctr_type), stream));

      auto const n         = std::min(capacity_remaining, num_to_insert);
      auto const grid_size = (tile_size * n + stride * block_size - 1) / (stride * block_size);

      detail::insert<block_size, tile_size, cuco::pair_type<key_type, mapped_type>>
        <<<grid_size, block_size, 0, stream>>>(first,
                                               first + n,
                                               submap_views_.data().get(),
                                               submap_mutable_views_.data().get(),
                                               submap_num_successes_.data().get(),
                                               submap_idx,
                                               submaps_.size(),
                                               hash,
                                               key_equal);

      std::size_t h_num_successes;
      CUCO_CUDA_TRY(cudaMemcpyAsync(&h_num_successes,
                                    submap_num_successes_[submap_idx],
                                    sizeof(atomic_ctr_type),
                                    cudaMemcpyDeviceToHost,
                                    stream));
      submaps_[submap_idx]->size_ += h_num_successes;
      size_ += h_num_successes;
      first += n;
      num_to_insert -= n;
    }
    submap_idx++;
  }
}

template <typename Key, typename Value, cuda::thread_scope Scope, typename Allocator>
template <typename InputIt, typename Hash, typename KeyEqual>
void dynamic_map<Key, Value, Scope, Allocator>::erase(
  InputIt first, InputIt last, Hash hash, KeyEqual key_equal, cudaStream_t stream)
{
  // TODO: memset an atomic variable is unsafe
  static_assert(sizeof(std::size_t) == sizeof(atomic_ctr_type),
                "sizeof(atomic_ctr_type) must be equal to sizeof(std:size_t).");

  auto constexpr block_size = 128;
  auto constexpr stride     = 1;
  auto constexpr tile_size  = 4;

  auto const num_keys  = std::distance(first, last);
  auto const grid_size = (tile_size * num_keys + stride * block_size - 1) / (stride * block_size);

  // zero out submap success counters
  for (uint32_t i = 0; i < submaps_.size(); ++i) {
    CUCO_CUDA_TRY(cudaMemsetAsync(submap_num_successes_[i], 0, sizeof(atomic_ctr_type), stream));
  }

  auto const temp_storage_size = submaps_.size() * sizeof(unsigned long long);

  detail::erase<block_size, tile_size>
    <<<grid_size, block_size, temp_storage_size, stream>>>(first,
                                                           first + num_keys,
                                                           submap_mutable_views_.data().get(),
                                                           submap_num_successes_.data().get(),
                                                           submaps_.size(),
                                                           hash,
                                                           key_equal);

  for (uint32_t i = 0; i < submaps_.size(); ++i) {
    std::size_t h_submap_num_successes;
    CUCO_CUDA_TRY(cudaMemcpyAsync(&h_submap_num_successes,
                                  submap_num_successes_[i],
                                  sizeof(atomic_ctr_type),
                                  cudaMemcpyDeviceToHost,
                                  stream));
    submaps_[i]->size_ -= h_submap_num_successes;
    size_ -= h_submap_num_successes;
  }
}

template <typename Key, typename Value, cuda::thread_scope Scope, typename Allocator>
template <typename InputIt, typename OutputIt, typename Hash, typename KeyEqual>
void dynamic_map<Key, Value, Scope, Allocator>::find(InputIt first,
                                                     InputIt last,
                                                     OutputIt output_begin,
                                                     Hash hash,
                                                     KeyEqual key_equal,
                                                     cudaStream_t stream)
{
  auto constexpr block_size = 128;
  auto constexpr stride     = 1;
  auto constexpr tile_size  = 4;

  auto const num_keys  = std::distance(first, last);
  auto const grid_size = (tile_size * num_keys + stride * block_size - 1) / (stride * block_size);

  detail::find<block_size, tile_size, Value><<<grid_size, block_size, 0, stream>>>(
    first, last, output_begin, submap_views_.data().get(), submaps_.size(), hash, key_equal);
  CUCO_CUDA_TRY(cudaDeviceSynchronize());
}

template <typename Key, typename Value, cuda::thread_scope Scope, typename Allocator>
template <typename InputIt, typename OutputIt, typename Hash, typename KeyEqual>
void dynamic_map<Key, Value, Scope, Allocator>::contains(InputIt first,
                                                         InputIt last,
                                                         OutputIt output_begin,
                                                         Hash hash,
                                                         KeyEqual key_equal,
                                                         cudaStream_t stream)
{
  auto constexpr block_size = 128;
  auto constexpr stride     = 1;
  auto constexpr tile_size  = 4;

  auto const num_keys  = std::distance(first, last);
  auto const grid_size = (tile_size * num_keys + stride * block_size - 1) / (stride * block_size);

  detail::contains<block_size, tile_size><<<grid_size, block_size, 0, stream>>>(
    first, last, output_begin, submap_views_.data().get(), submaps_.size(), hash, key_equal);
  CUCO_CUDA_TRY(cudaDeviceSynchronize());
}

}  // namespace cuco<|MERGE_RESOLUTION|>--- conflicted
+++ resolved
@@ -17,19 +17,11 @@
 namespace cuco {
 
 template <typename Key, typename Value, cuda::thread_scope Scope, typename Allocator>
-<<<<<<< HEAD
 dynamic_map<Key, Value, Scope, Allocator>::dynamic_map(std::size_t initial_capacity,
                                                        empty_key<Key> empty_key_sentinel,
                                                        empty_value<Value> empty_value_sentinel,
-                                                       Allocator const& alloc)
-=======
-dynamic_map<Key, Value, Scope, Allocator>::dynamic_map(
-  std::size_t initial_capacity,
-  sentinel::empty_key<Key> empty_key_sentinel,
-  sentinel::empty_value<Value> empty_value_sentinel,
-  Allocator const& alloc,
-  cudaStream_t stream)
->>>>>>> 125e3312
+                                                       Allocator const& alloc,
+                                                       cudaStream_t stream)
   : empty_key_sentinel_(empty_key_sentinel.value),
     empty_value_sentinel_(empty_value_sentinel.value),
     erased_key_sentinel_(empty_key_sentinel.value),
@@ -41,16 +33,10 @@
 {
   submaps_.push_back(std::make_unique<static_map<Key, Value, Scope, Allocator>>(
     initial_capacity,
-<<<<<<< HEAD
     empty_key<Key>{empty_key_sentinel},
     empty_value<Value>{empty_value_sentinel},
-    alloc));
-=======
-    sentinel::empty_key<Key>{empty_key_sentinel},
-    sentinel::empty_value<Value>{empty_value_sentinel},
     alloc,
     stream));
->>>>>>> 125e3312
   submap_views_.push_back(submaps_[0]->get_device_view());
   submap_mutable_views_.push_back(submaps_[0]->get_device_mutable_view());
   submap_num_successes_.push_back(submaps_[0]->num_successes_);
@@ -103,31 +89,23 @@
     // if the submap does not exist yet, create it
     else {
       submap_capacity = capacity_;
-<<<<<<< HEAD
-      submaps_.push_back(std::make_unique<static_map<Key, Value, Scope, Allocator>>(
-        submap_capacity,
-        empty_key<Key>{empty_key_sentinel_},
-        empty_value<Value>{empty_value_sentinel_},
-        alloc_));
-=======
       if (erased_key_sentinel_ != empty_key_sentinel_) {
         submaps_.push_back(std::make_unique<static_map<Key, Value, Scope, Allocator>>(
           submap_capacity,
-          sentinel::empty_key<Key>{empty_key_sentinel_},
-          sentinel::empty_value<Value>{empty_value_sentinel_},
-          sentinel::erased_key<Key>{erased_key_sentinel_},
+          empty_key<Key>{empty_key_sentinel_},
+          empty_value<Value>{empty_value_sentinel_},
+          erased_key<Key>{erased_key_sentinel_},
           alloc_,
           stream));
       } else {
         submaps_.push_back(std::make_unique<static_map<Key, Value, Scope, Allocator>>(
           submap_capacity,
-          sentinel::empty_key<Key>{empty_key_sentinel_},
-          sentinel::empty_value<Value>{empty_value_sentinel_},
+          empty_key<Key>{empty_key_sentinel_},
+          empty_value<Value>{empty_value_sentinel_},
           alloc_,
           stream));
       }
       submap_num_successes_.push_back(submaps_[submap_idx]->num_successes_);
->>>>>>> 125e3312
       submap_views_.push_back(submaps_[submap_idx]->get_device_view());
       submap_mutable_views_.push_back(submaps_[submap_idx]->get_device_mutable_view());
       capacity_ *= 2;
